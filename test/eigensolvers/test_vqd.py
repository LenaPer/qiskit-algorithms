--- conflicted
+++ resolved
@@ -57,16 +57,9 @@
         )
         self.ry_wavefunction = TwoLocal(rotation_blocks="ry", entanglement_blocks="cz")
 
-<<<<<<< HEAD
         self.estimator = Estimator(seed=self.seed)
-        self.fidelity = ComputeUncompute(Sampler(seed=50))
-        self.betas = [50, 50]
-=======
-        self.estimator = Estimator()
-        self.estimator_shots = Estimator(options={"shots": 1024, "seed": self.seed})
-        self.fidelity = ComputeUncompute(Sampler(options={"shots": 100_000, "seed": self.seed}))
+        self.fidelity = ComputeUncompute(Sampler(seed=self.seed, default_shots=100_000))
         self.betas = [3]
->>>>>>> 7f598a8f
 
     @data(H2_SPARSE_PAULI)
     def test_basic_operator(self, op):
